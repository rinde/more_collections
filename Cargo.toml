[package]
edition = "2021"
name = "more_collections"
version = "0.12.0"
authors = ["Rinde van Lon <rindevanlon@gmail.com>"]
description = "Additional collections not found in std::collections"
repository = "https://github.com/rinde/more_collections/"
homepage = "https://github.com/rinde/more_collections/"
license = "Apache-2.0"
keywords = ["collections", "multimap"]
categories = ["data-structures"]
include = ["LICENSE", "README.md", "**/*.rs", "Cargo.toml"]

[features]
all = ["hashsetmultimap", "hashvecmultimap", "indexsetmultimap", "indexvecmultimap", "smallset", "smallmap", "vecmap"]
hashsetmultimap = ["maplit"]
hashvecmultimap = []
indexsetmultimap = ["indexmap"]
indexvecmultimap = ["indexmap"]
smallmap = ["indexmap", "smallvec"]
smallset = ["indexmap", "smallvec", "smallmap"]
<<<<<<< HEAD
std = ["indexmap/std"]
alloc = ["hashbrown"]
=======
vecmap = []
>>>>>>> ce8e95ae

[dependencies]
indexmap = { version = "2.1.0", default-features = false, optional = true }
hashbrown = { version = "0.14", default-features = false, features = ["ahash", "inline-more"], optional = true }
maplit = { version = "1.0.2", optional = true }
smallvec = {version = "1.11.2", features = ["const_generics", "const_new", "union"], optional = true }

[dev-dependencies]
criterion = { version = "0.5.1", features = ["html_reports"] }
indexmap = { version = "2.1.0" }
maplit = { version = "1.0.2" }
more_collections = { path=".", features = ["all"]}
rand = "0.8.5"
itertools = "0.12.0"

[[bench]]
name = "vec_map"
harness = false

[profile.bench]
lto = true

[lints.rust]
future-incompatible = "warn"
let-underscore = "warn"
nonstandard-style = "deny"
# missing_debug_implementations = "warn"
missing_copy_implementations = "warn"
# missing_docs = "warn"
unreachable_pub = "warn"
unsafe_code = "deny"
unstable_features = "deny"
unused_extern_crates = "warn"
unused_import_braces = "warn"
unused_lifetimes = "warn"
unused_macro_rules = "warn"
unused_tuple_struct_fields = "warn"
unused = "warn"


[lints.rustdoc]
broken_intra_doc_links = "deny"
private_intra_doc_links = "allow"

[lints.clippy]
correctness = "deny"
suspicious = "warn"
complexity = "warn"
perf = "deny"
cargo = "warn"
style = "warn"
todo = "deny"
doc_link_with_quotes = "warn"
doc_markdown = "warn"
cloned_instead_of_copied = "warn"
checked_conversions = "warn"
filter_map_next = "warn"
manual_instant_elapsed = "warn"
cast_possible_wrap = "warn"
cast_lossless = "warn"

cast_possible_truncation = "warn"
copy_iterator = "warn"
explicit_into_iter_loop = "warn"
explicit_iter_loop = "warn"
flat_map_option = "warn"
iter_not_returning_iterator = "warn"
manual_assert = "warn"
manual_let_else = "warn"
manual_ok_or = "warn"
map_unwrap_or = "warn"
match_bool = "warn"
match_same_arms = "warn"
# missing_errors_doc = "warn"
missing_fields_in_debug = "warn"
# missing_panics_doc = "warn"
range_minus_one = "warn"
range_plus_one = "warn"
redundant_else = "warn"
semicolon_if_nothing_returned = "warn"<|MERGE_RESOLUTION|>--- conflicted
+++ resolved
@@ -19,12 +19,9 @@
 indexvecmultimap = ["indexmap"]
 smallmap = ["indexmap", "smallvec"]
 smallset = ["indexmap", "smallvec", "smallmap"]
-<<<<<<< HEAD
+vecmap = []
 std = ["indexmap/std"]
 alloc = ["hashbrown"]
-=======
-vecmap = []
->>>>>>> ce8e95ae
 
 [dependencies]
 indexmap = { version = "2.1.0", default-features = false, optional = true }
