--- conflicted
+++ resolved
@@ -76,6 +76,7 @@
     ///
     /// For performance reasons it's almost always better to avoid dynamic
     /// resizing by using [`Self::with_capacity()`] instead.
+    #[must_use]
     pub const fn new() -> Self {
         Self {
             data: vec![],
@@ -88,6 +89,7 @@
     ///
     /// The index range of items that the map can hold without reallocating is
     /// `0..capacity`.
+    #[must_use]
     pub fn capacity(&self) -> usize {
         self.data.len()
     }
@@ -126,35 +128,7 @@
 
     /// Reserve capacity for `additional` key-value pairs.
     pub fn reserve(&mut self, additional: usize) {
-<<<<<<< HEAD
         self.data.resize_with(self.data.len() + additional, || None);
-=======
-        self.data.extend(vec![None; additional]);
-    }
-}
-
-impl<K: IndexKey, V> VecMap<K, V> {
-    /// Initializes an empty [`VecMap`].
-    ///
-    /// For performance reasons it's almost always better to avoid dynamic
-    /// resizing by using [`Self::with_capacity()`] instead.
-    #[must_use]
-    pub const fn new() -> Self {
-        Self {
-            data: vec![],
-            len: 0,
-            _marker: PhantomData,
-        }
-    }
-
-    /// Returns the number of elements the map can hold without reallocating.
-    ///
-    /// The index range of items that the map can hold without reallocating is
-    /// `0..capacity`.
-    #[must_use]
-    pub fn capacity(&self) -> usize {
-        self.data.len()
->>>>>>> 5f3af811
     }
 
     /// Inserts a key-value pair into the map.
