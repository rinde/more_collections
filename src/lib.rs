--- conflicted
+++ resolved
@@ -48,12 +48,7 @@
 //! [`Vec`]: std::vec::Vec
 
 mod multimap;
-<<<<<<< HEAD
 mod multiset;
-
-pub use multimap::*;
-pub use multiset::*;
-=======
 #[cfg(all(feature = "indexmap", feature = "smallvec", feature = "smallmap"))]
 mod small_map;
 #[cfg(all(
@@ -65,6 +60,7 @@
 mod small_set;
 
 pub use multimap::*;
+pub use multiset::*;
 #[cfg(all(feature = "indexmap", feature = "smallvec", feature = "smallmap"))]
 pub use small_map::*;
 #[cfg(all(
@@ -74,6 +70,5 @@
     feature = "smallset"
 ))]
 pub use small_set::*;
->>>>>>> 53356491
 
 // TODO follow all guidelines here https://rust-lang.github.io/api-guidelines/checklist.html